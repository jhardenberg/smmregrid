#!/usr/bin/env python
# Copyright 2018 ARC Centre of Excellence for Climate Extremes
# author: Scott Wales <scott.wales@unimelb.edu.au>
#
# Licensed under the Apache License, Version 2.0 (the "License");
# you may not use this file except in compliance with the License.
# You may obtain a copy of the License at
#
#     http://www.apache.org/licenses/LICENSE-2.0
#
# Unless required by applicable law or agreed to in writing, software
# distributed under the License is distributed on an "AS IS" BASIS,
# WITHOUT WARRANTIES OR CONDITIONS OF ANY KIND, either express or implied.
# See the License for the specific language governing permissions and
# limitations under the License.

# Modified slightly by Jost von Hardenberg <jost.hardenberg@polito.it>

"""Dask-aware regridding

To apply a regridding you will need a set of weights mapping from the source
grid to the target grid.

Regridding weights can be generated online using ESMF_RegridWeightGen
(:func:`esmf_generate_weights`) or CDO (:func:`cdo_generate_weights`), or
offline by calling these programs externally (this is recommended especially
for large grids, using ESMF_REgridWeightGen in MPI mode).

Once calculated :func:`regrid` will apply these weights using a Dask sparse
matrix multiply, maintaining chunking in dimensions other than lat and lon.

:class:`Regrid` can create basic weights and store them to apply the weights to
multiple datasets.
"""

from .dimension import remove_degenerate_axes

import dask.array
import math
import os
import sparse
import subprocess
import sys
import tempfile
import xarray
import numpy


def cdo_generate_weights(
    source_grid,
    target_grid,
    method="bil",
    extrapolate=True,
    remap_norm="fracarea",
    remap_area_min=0.0,
    icongridpath=None,
    gridpath=None,
    extra=None
):
    """
    Generate weights for regridding using CDO

    Available weight generation methods are:

     * bic: SCRIP Bicubic
     * bil: SCRIP Bilinear
     * con: SCRIP First-order conservative
     * con2: SCRIP Second-order conservative
     * dis: SCRIP Distance-weighted average
     * laf: YAC Largest area fraction
     * ycon: YAC First-order conservative
     * nn: Nearest neighbour

    Run ``cdo gen${method} --help`` for details of each method

    Args:
        source_grid (xarray.DataArray): Source grid
        target_grid (xarray.DataArray): Target grid
            description
        method (str): Regridding method
        extrapolate (bool): Extrapolate output field
        remap_norm (str): Normalisation method for conservative methods
        remap_area_min (float): Minimum destination area fraction
        gridpath (str): where to store downloaded grids
        icongridpath (str): location of ICON grids (e.g. /pool/data/ICON)
        extra: command(s) to apply to source grid before weight generation (can be a list)

    Returns:
        :obj:`xarray.Dataset` with regridding weights
    """

    supported_methods = ["bic", "bil", "con", "con2", "dis", "laf", "nn", "ycon"]
    if method not in supported_methods:
        raise Exception
    if remap_norm not in ["fracarea", "destarea"]:
        raise Exception

    # Make some temporary files that we'll feed to CDO
    weight_file = tempfile.NamedTemporaryFile()

    if type(source_grid) == str:
        sgrid = source_grid
    else:
        source_grid_file = tempfile.NamedTemporaryFile()
        source_grid.to_netcdf(source_grid_file.name)
        sgrid = source_grid_file.name

    if type(target_grid) == str:
        tgrid = target_grid
    else:
        target_grid_file = tempfile.NamedTemporaryFile()
        target_grid.to_netcdf(target_grid_file.name)
        tgrid = target_grid_file.name

    # Setup environment
    env = os.environ
    if extrapolate:
        env["REMAP_EXTRAPOLATE"] = "on"
    else:
        env["REMAP_EXTRAPOLATE"] = "off"

    env["CDO_REMAP_NORM"] = remap_norm
    env["REMAP_AREA_MIN"] = "%f" % (remap_area_min)

    if gridpath:
        env["CDO_DOWNLOAD_PATH"] = gridpath
    if icongridpath:
        env["CDO_ICON_GRIDS"] = icongridpath

    try:
        # Run CDO
        if extra:
            # make sure extra is a flat list if it is not already
            if not isinstance(extra, list):
                extra = [extra]

            subprocess.check_output(
                [
                    "cdo",
                    "gen%s,%s" % (method, tgrid)
                ] + extra +
                [
                    sgrid,
                    weight_file.name,
                ],
                stderr=subprocess.PIPE,
                env=env,
            )
        else:
            subprocess.check_output(
                [
                    "cdo",
                    "gen%s,%s" % (method, tgrid),
                    sgrid,
                    weight_file.name,
                ],
                stderr=subprocess.PIPE,
                env=env,
            )

        # Grab the weights file it outputs as a xarray.Dataset
        weights = xarray.open_dataset(weight_file.name, engine="netcdf4")
        return weights

    except subprocess.CalledProcessError as e:
        # Print the CDO error message
        print(e.output.decode(), file=sys.stderr)
        raise

    finally:
        # Clean up the temporary files
        if not type(source_grid) == str:
            source_grid_file.close()
        if not type(target_grid) == str:
            target_grid_file.close()
        weight_file.close()


def esmf_generate_weights(
    source_grid,
    target_grid,
    method="bilinear",
    extrap_method="nearestidavg",
    norm_type="dstarea",
    line_type=None,
    pole=None,
    ignore_unmapped=False,
):
    """Generate regridding weights with ESMF

    https://www.earthsystemcog.org/projects/esmf/regridding

    Args:
        source_grid (:obj:`xarray.Dataarray`): Source grid. If masked the mask
            will be used in the regridding
        target_grid (:obj:`xarray.Dataarray`): Target grid. If masked the mask
            will be used in the regridding
        method (str): ESMF Regridding method, see ``ESMF_RegridWeightGen --help``
        extrap_method (str): ESMF Extrapolation method, see ``ESMF_RegridWeightGen --help``

    Returns:
        :obj:`xarray.Dataset` with regridding information from
            ESMF_RegridWeightGen
    """
    # Make some temporary files that we'll feed to ESMF
    source_file = tempfile.NamedTemporaryFile(suffix=".nc")
    target_file = tempfile.NamedTemporaryFile(suffix=".nc")
    weight_file = tempfile.NamedTemporaryFile(suffix=".nc")

    rwg = "ESMF_RegridWeightGen"

    if "_FillValue" not in source_grid.encoding:
        source_grid.encoding["_FillValue"] = -1e20

    if "_FillValue" not in target_grid.encoding:
        target_grid.encoding["_FillValue"] = -1e20

    try:
        source_grid.to_netcdf(source_file.name)
        target_grid.to_netcdf(target_file.name)

        command = [
            rwg,
            "--source",
            source_file.name,
            "--destination",
            target_file.name,
            "--weight",
            weight_file.name,
            "--method",
            method,
            "--extrap_method",
            extrap_method,
            "--norm_type",
            norm_type,
            # '--user_areas',
            "--no-log",
            "--check",
        ]

        if isinstance(source_grid, xarray.DataArray):
            command.extend(["--src_missingvalue", source_grid.name])
        if isinstance(target_grid, xarray.DataArray):
            command.extend(["--dst_missingvalue", target_grid.name])
        if ignore_unmapped:
            command.extend(["--ignore_unmapped"])
        if line_type is not None:
            command.extend(["--line_type", line_type])
        if pole is not None:
            command.extend(["--pole", pole])

        out = subprocess.check_output(args=command, stderr=subprocess.PIPE)
        print(out.decode("utf-8"))

        weights = xarray.open_dataset(weight_file.name, engine="netcdf4")
        # Load so we can delete the temp file
        return weights.load()

    except subprocess.CalledProcessError as e:
        print(e)
        print(e.output.decode("utf-8"))
        raise

    finally:
        # Clean up the temporary files
        source_file.close()
        target_file.close()
        weight_file.close()


def compute_weights_matrix(weights):
    """
    Convert the weights from CDO/ESMF to a numpy array
    """
    w = weights
    if w.title.startswith("ESMF"):
        # ESMF style weights
        src_address = w.col - 1
        dst_address = w.row - 1
        remap_matrix = w.S
        w_shape = (w.sizes["n_a"], w.sizes["n_b"])

    else:
        # CDO style weights
        src_address = w.src_address - 1
        dst_address = w.dst_address - 1
        remap_matrix = w.remap_matrix[:, 0]
        w_shape = (w.sizes["src_grid_size"], w.sizes["dst_grid_size"])

    # Create a sparse array from the weights
    sparse_weights_delayed = dask.delayed(sparse.COO)(
        [src_address.data, dst_address.data], remap_matrix.data, shape=w_shape
    )
    sparse_weights = dask.array.from_delayed(
        sparse_weights_delayed, shape=w_shape, dtype=remap_matrix.dtype
    )

    return sparse_weights


def apply_weights(source_data, weights, weights_matrix=None, masked=True):
    """
    Apply the CDO weights ``weights`` to ``source_data``, performing a regridding operation

    Args:
        source_data (xarray.DataArray): Source dataset
        weights (xarray.DataArray): CDO weights information

    Returns:
        xarray.DataArray: Regridded version of the source dataset
    """

    # Understand immediately if we need to retunr something or not
    # This is done if we have bounds variables
    if ("bnds" in source_data.name or "bounds" in source_data.name):

        # we keep time bounds, and we ignore all the rest
        if 'time' in source_data.name:
            # print('original ' + source_data.name)
            return source_data
        else:
            # print('empty ' + source_data.name)
            return xarray.DataArray(data=None)

    # Alias the weights dataset from CDO
    w = weights

    # The weights file contains a sparse matrix, that we need to multiply the
    # source data's horizontal grid with to get the regridded data.
    #
    # A bit of messing about with `.stack()` is needed in order to get the
    # dimensions to conform - the horizontal grid needs to be converted to a 1d
    # array, multiplied by the weights matrix, then unstacked back into a 2d
    # array

    if w.title.startswith("ESMF"):
        # ESMF style weights
        src_address = w.col - 1
        dst_address = w.row - 1
        remap_matrix = w.S
        w_shape = (w.sizes["n_a"], w.sizes["n_b"])

        dst_grid_shape = w.dst_grid_dims.values
        dst_grid_center_lat = w.yc_b.data.reshape(dst_grid_shape[::-1])
        dst_grid_center_lon = w.xc_b.data.reshape(dst_grid_shape[::-1])

        dst_mask = w.mask_b

        axis_scale = 1  # Weight lat/lon in degrees

    else:
        # CDO style weights
        src_address = w.src_address - 1
        dst_address = w.dst_address - 1
        remap_matrix = w.remap_matrix[:, 0]
        w_shape = (w.sizes["src_grid_size"], w.sizes["dst_grid_size"])

        dst_grid_shape = w.dst_grid_dims.values
        dst_grid_center_lat = w.dst_grid_center_lat.data.reshape(
            # dst_grid_shape[::-1], order="C"
            dst_grid_shape[::-1]
        )
        dst_grid_center_lon = w.dst_grid_center_lon.data.reshape(
            # dst_grid_shape[::-1], order="C"
            dst_grid_shape[::-1]
        )

        dst_mask = w.dst_grid_imask
        src_mask = w.src_grid_imask

        axis_scale = 180.0 / math.pi  # Weight lat/lon in radians

    # Check lat/lon are the last axes
    # source_lat, source_lon = identify_lat_lon(source_data)
    # if not (
        # source_lat.name in source_data.dims[-2:]
        # and source_lon.name in source_data.dims[-2:]
    # ):
    #    raise Exception(
    #        "Last two dimensions should be spatial coordinates,"
    #        f" got {source_data.dims[-2:]}"
    #    )

    # keep time related variables as it is (i.e. keep time_bnds)
    # print('start ' + source_data.name)

    # print('full ' + source_data.name)
    # exclude the lon-lat bounds

    # Dimension on which we can produce the interpolation: to be improved
    interp_dimensions = ['i', 'j', 'x', 'y', 'lon', 'lat', 'longitude', 'latitude',
                         'cell', 'cells', 'ncells', 'values', 'value', 'nod2', 'pix']
    
    if not any(x in source_data.dims for x in interp_dimensions):
        print("None of dimensions on which we can interpolate is found in the DataArray. Does your DataArray include any of these?")
        print(interp_dimensions)
        sys.exit('Dimensions mismatch')

    # Find dimensions to keep
    nd = sum([(d not in interp_dimensions) for d in source_data.dims])

    kept_shape = list(source_data.shape[0:nd])
    kept_dims = list(source_data.dims[0:nd])
    # print(kept_dims)
    # print(kept_dims)

    if weights_matrix is None:
        weights_matrix = compute_weights_matrix(weights)

    # Remove the spatial axes, apply the weights, add the spatial axes back
    source_array = source_data.data
    if isinstance(source_array, dask.array.Array):
        source_array = dask.array.reshape(source_array, kept_shape + [-1])
    else:
        source_array = numpy.reshape(source_array, kept_shape + [-1])

<<<<<<< HEAD
=======
    # print(source_array)
    # print(weights_matrix)
>>>>>>> da9b2ba7
    # Handle input mask
    dask.array.ma.set_fill_value(source_array, 1e20)
    source_array = dask.array.ma.fix_invalid(source_array)
    source_array = dask.array.ma.filled(source_array)
    target_dask = dask.array.tensordot(source_array, weights_matrix, axes=1)

    # define and compute the new mask
    if masked:

        # target mask is loaded from above
        target_mask = dst_mask.data

        # broadcast the mask on all the remaining dimensions
        target_mask = numpy.broadcast_to(
            target_mask.reshape([1 for d in kept_shape] + [-1]), target_dask.shape
        )

        # apply the mask
        target_dask = dask.array.where(target_mask != 0.0, target_dask, numpy.nan)

    # reshape the target DataArray
    target_dask = dask.array.reshape(
        target_dask, kept_shape + [dst_grid_shape[1], dst_grid_shape[0]]
    )

    # Create a new DataArray for the output
    target_da = xarray.DataArray(
        target_dask,
        dims=kept_dims + ["i", "j"],
        coords={
            k: v
            for k, v in source_data.coords.items()
            if set(v.dims).issubset(kept_dims)
        },
        name=source_data.name,
    )
    target_da.coords["lat"] = xarray.DataArray(dst_grid_center_lat, dims=["i", "j"])
    target_da.coords["lon"] = xarray.DataArray(dst_grid_center_lon, dims=["i", "j"])

    # Clean up coordinates
    target_da.coords["lat"] = remove_degenerate_axes(target_da.lat)
    target_da.coords["lon"] = remove_degenerate_axes(target_da.lon)

    # Convert to degrees if needed
    target_da.coords["lat"] = target_da.lat * axis_scale
    target_da.coords["lon"] = target_da.lon * axis_scale

    # If a regular grid drop the 'i' and 'j' dimensions
    if target_da.coords["lat"].ndim == 1 and target_da.coords["lon"].ndim == 1:
        target_da = target_da.swap_dims({"i": "lat", "j": "lon"})

    # Add metadata to the coordinates
    target_da.coords["lat"].attrs["units"] = "degrees_north"
    target_da.coords["lat"].attrs["standard_name"] = "latitude"
    target_da.coords["lon"].attrs["units"] = "degrees_east"
    target_da.coords["lon"].attrs["standard_name"] = "longitude"

    # Copy attributes from the original
    target_da.attrs = source_data.attrs

    # Now rename to the original coordinate names
    # target_da = target_da.rename({"lat": source_lat.name, "lon": source_lon.name})

    return target_da


class Regridder(object):
    """Set up the regridding operation

    Supply either both ``source_grid`` and ``dest_grid`` or just ``weights``.

    For large grids you may wish to pre-calculate the weights using
    ESMF_RegridWeightGen, if not supplied ``weights`` will be calculated from
    ``source_grid`` and ``dest_grid`` using CDO's genbil function.

    Weights may be pre-computed by an external program, or created using
    :func:`cdo_generate_weights` or :func:`esmf_generate_weights`

    Args:
        source_grid (:class:`coecms.grid.Grid` or :class:`xarray.DataArray`): Source grid / sample dataset
        target_grid (:class:`coecms.grid.Grid` or :class:`xarray.DataArray`): Target grid / sample dataset
        weights (:class:`xarray.Dataset`): Pre-computed interpolation weights
    """

    def __init__(self, source_grid=None, target_grid=None, weights=None):

        if (source_grid is None or target_grid is None) and weights is None:
            raise Exception(
                "Either weights or source_grid/target_grid must be supplied"
            )

        # Is there already a weights file?
        if weights is not None:

            if not isinstance(weights, xarray.Dataset):
                self.weights = xarray.open_mfdataset(weights)
            else:
                self.weights = weights
        else:
            # Generate the weights with CDO
            # _source_grid = identify_grid(source_grid)
            # _target_grid = identify_grid(target_grid)
            # self.weights = cdo_generate_weights(_source_grid, _target_grid)
            sys.exit('Missing capability of creating weights...')

        self.weights_matrix = compute_weights_matrix(self.weights)

        # this section is used to create a target mask initializing the CDO weights
        self.weights = mask_weigths(self.weights, self.weights_matrix)
        self.masked = check_mask(self.weights)

    def regrid(self, source_data):
        """Regrid ``source_data`` to match the target grid

        Args:
            source_data (:class:`xarray.DataArray` or xarray.Dataset): Source
            variable

        Returns:
            :class:`xarray.DataArray` or xarray.Dataset with a regridded
            version of the source variable
        """

        if isinstance(source_data, xarray.Dataset):

            # apply the regridder on each DataArray
            out = source_data.map(self.regrid, keep_attrs=True)

            # clean from degenerated variables
            degen_vars = [var for var in out.data_vars if out[var].dims == ()]
            return out.drop_vars(degen_vars)
            # else:
            #    sys.exit("source data has different mask, this can lead to unexpected" \
            #        "results due to the format in which weights are generated. Aborting...")

        elif isinstance(source_data, xarray.DataArray):

            # print('DataArray access!')
            return apply_weights(
                source_data, self.weights, weights_matrix=self.weights_matrix, masked=self.masked
            )
        else:
            sys.exit('Cannot process this source_data, sure it is xarray?')


def mask_weigths(weights, weights_matrix):
    """This functions precompute the mask for the target interpolation
    Takes as input the weights from CDO and the precomputed weights matrix
    Return the target mask"""

    src_mask = weights.src_grid_imask.data
    target_mask = dask.array.tensordot(src_mask, weights_matrix, axes=1)
    target_mask = dask.array.where(target_mask < 0.5, 0, 1)
    weights.dst_grid_imask.data = target_mask
    return weights


def check_mask(weights):
    """This check if the target mask is empty or full and
    return a bool to be passed to the regridder"""

    w = weights.dst_grid_imask
    v = w.sum()/len(w)
    if v == 1:
        return False
    else:
        return True


def regrid(source_data, target_grid=None, weights=None):
    """
    A simple regrid. Inefficient if you are regridding more than one dataset
    to the target grid because it re-generates the weights each time you call
    the function.

    To save the weights use :class:`Regridder`.

    Args:
        source_data (:class:`xarray.DataArray`): Source variable
        target_grid (:class:`coecms.grid.Grid` or :class:`xarray.DataArray`): Target grid / sample variable

    Returns:
        :class:`xarray.DataArray` with a regridded version of the source variable
    """

    regridder = Regridder(source_data, target_grid=target_grid, weights=weights)

    return regridder.regrid(source_data)<|MERGE_RESOLUTION|>--- conflicted
+++ resolved
@@ -414,11 +414,7 @@
     else:
         source_array = numpy.reshape(source_array, kept_shape + [-1])
 
-<<<<<<< HEAD
-=======
-    # print(source_array)
-    # print(weights_matrix)
->>>>>>> da9b2ba7
+
     # Handle input mask
     dask.array.ma.set_fill_value(source_array, 1e20)
     source_array = dask.array.ma.fix_invalid(source_array)
