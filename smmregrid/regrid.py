#!/usr/bin/env python
# Copyright 2018 ARC Centre of Excellence for Climate Extremes
# author: Scott Wales <scott.wales@unimelb.edu.au>
#
# Licensed under the Apache License, Version 2.0 (the "License");
# you may not use this file except in compliance with the License.
# You may obtain a copy of the License at
#
#     http://www.apache.org/licenses/LICENSE-2.0
#
# Unless required by applicable law or agreed to in writing, software
# distributed under the License is distributed on an "AS IS" BASIS,
# WITHOUT WARRANTIES OR CONDITIONS OF ANY KIND, either express or implied.
# See the License for the specific language governing permissions and
# limitations under the License.

# Modified slightly by Jost von Hardenberg <jost.hardenberg@polito.it>

"""Dask-aware regridding

To apply a regridding you will need a set of weights mapping from the source
grid to the target grid.

Regridding weights can be generated online using ESMF_RegridWeightGen
(:func:`esmf_generate_weights`) or CDO (:func:`cdo_generate_weights`), or
offline by calling these programs externally (this is recommended especially
for large grids, using ESMF_REgridWeightGen in MPI mode).

Once calculated :func:`regrid` will apply these weights using a Dask sparse
matrix multiply, maintaining chunking in dimensions other than lat and lon.

:class:`Regrid` can create basic weights and store them to apply the weights to
multiple datasets.
"""


import math
import sys
import xarray
import numpy
import dask.array
from .dimension import remove_degenerate_axes
from .cdo_weights import cdo_generate_weights
from .util import find_vert_coords
from .weights import compute_weights_matrix3d, compute_weights_matrix, mask_weights, check_mask
from .log import setup_logger

# set up logger
loggy = setup_logger(level='WARNING', name=__name__)

# default spatial dimensions and vertical coordinates
default_space_dims = ['i', 'j', 'x', 'y', 'lon', 'lat', 'longitude', 'latitude',
<<<<<<< HEAD
                      'cell', 'cells', 'ncells', 'values', 'value', 'nod2', 'pix']
=======
                     'cell', 'cells', 'ncells', 'values', 'value', 'nod2', 'pix', 'elem']
>>>>>>> a623bb90


def apply_weights(source_data, weights, weights_matrix=None, masked=True, space_dims=None):
    """
    Apply the CDO weights ``weights`` to ``source_data``, performing a regridding operation

    Args:
        source_data (xarray.DataArray): Source dataset
        weights (xarray.DataArray): CDO weights information
        masked (bool): if the DataArray is masked
        space_dims (list): dimensions on which the interpolation has to be done (e.g.['lon', 'lat'])

    Returns:
        xarray.DataArray: Regridded version of the source dataset
    """

    # Understand immediately if we need to return something or not
    # This is done if we have bounds variables
    if ("bnds" in source_data.name or "bounds" in source_data.name):

        # we keep time bounds, and we ignore all the rest
        if 'time' in source_data.name:
            loggy.info('original %s', source_data.name)
            return source_data
        else:
            loggy.info('empty %s', source_data.name)
            return xarray.DataArray(data=None)

    # Alias the weights dataset from CDO
    w = weights

    # The weights file contains a sparse matrix, that we need to multiply the
    # source data's horizontal grid with to get the regridded data.
    #
    # A bit of messing about with `.stack()` is needed in order to get the
    # dimensions to conform - the horizontal grid needs to be converted to a 1d
    # array, multiplied by the weights matrix, then unstacked back into a 2d
    # array

    # if w.title.startswith("ESMF"):
    if "S" in w.variables:
        # ESMF style weights
        # src_address = w.col - 1
        # dst_address = w.row - 1
        # remap_matrix = w.S
        # w_shape = (w.sizes["n_a"], w.sizes["n_b"])

        dst_grid_shape = w.dst_grid_dims.values
        dst_grid_center_lat = w.yc_b.data.reshape(dst_grid_shape[::-1])
        dst_grid_center_lon = w.xc_b.data.reshape(dst_grid_shape[::-1])

        dst_mask = w.mask_b

        axis_scale = 1  # Weight lat/lon in degrees

    else:
        # CDO style weights
        # src_address = w.src_address - 1
        # dst_address = w.dst_address - 1
        # remap_matrix = w.remap_matrix[:, 0]
        # w_shape = (w.sizes["src_grid_size"], w.sizes["dst_grid_size"])

        dst_grid_shape = w.dst_grid_dims.values
        dst_grid_center_lat = w.dst_grid_center_lat.data.reshape(
            # dst_grid_shape[::-1], order="C"
            dst_grid_shape[::-1]
        )
        dst_grid_center_lon = w.dst_grid_center_lon.data.reshape(
            # dst_grid_shape[::-1], order="C"
            dst_grid_shape[::-1]
        )

        dst_mask = w.dst_grid_imask
        # src_mask = w.src_grid_imask

        axis_scale = 180.0 / math.pi  # Weight lat/lon in radians

    # Dimension on which we can produce the interpolation
    if space_dims is None:
        space_dims = default_space_dims

    if not any(x in source_data.dims for x in space_dims):
        loggy.error("None of dimensions on which we can interpolate is found in the DataArray. Does your DataArray include any of these?")
        loggy.error(space_dims)
        sys.exit('Dimensions mismatch')

    # Find dimensions to keep
    nd = sum([(d not in space_dims) for d in source_data.dims])

    kept_shape = list(source_data.shape[0:nd])
    kept_dims = list(source_data.dims[0:nd])
    loggy.info('Dimension kept:')
    loggy.info(kept_dims)

    if weights_matrix is None:
        weights_matrix = compute_weights_matrix(weights)

    # Remove the spatial axes, apply the weights, add the spatial axes back
    source_array = source_data.data
    if isinstance(source_array, dask.array.Array):
        source_array = dask.array.reshape(source_array, kept_shape + [-1])
    else:
        source_array = numpy.reshape(source_array, kept_shape + [-1])

    # Handle input mask
    dask.array.ma.set_fill_value(source_array, 1e20)
    source_array = dask.array.ma.fix_invalid(source_array)
    source_array = dask.array.ma.filled(source_array)

    target_dask = dask.array.tensordot(source_array, weights_matrix, axes=1)

    # define and compute the new mask
    if masked:

        # target mask is loaded from above
        target_mask = dst_mask.data

        # broadcast the mask on all the remaining dimensions
        target_mask = numpy.broadcast_to(
            target_mask.reshape([1 for d in kept_shape] + [-1]), target_dask.shape
        )

        # apply the mask
        target_dask = dask.array.where(target_mask != 0.0, target_dask, numpy.nan)

    # reshape the target DataArray
    target_dask = dask.array.reshape(
        target_dask, kept_shape + [dst_grid_shape[1], dst_grid_shape[0]]
    )

    # Create a new DataArray for the output
    target_da = xarray.DataArray(
        target_dask,
        dims=kept_dims + ["i", "j"],
        coords={
            k: v
            for k, v in source_data.coords.items()
            if set(v.dims).issubset(kept_dims)
        },
        name=source_data.name,
    )

    target_da.coords["lat"] = xarray.DataArray(dst_grid_center_lat, dims=["i", "j"])
    target_da.coords["lon"] = xarray.DataArray(dst_grid_center_lon, dims=["i", "j"])

    # Clean up coordinates
    target_da.coords["lat"] = remove_degenerate_axes(target_da.lat)
    target_da.coords["lon"] = remove_degenerate_axes(target_da.lon)

    # Convert to degrees if needed, rounding to avoid numerical errors
    target_da.coords["lat"] = numpy.round(target_da.lat * axis_scale, 10)
    target_da.coords["lon"] = numpy.round(target_da.lon * axis_scale, 10)

    # If a regular grid drop the 'i' and 'j' dimensions
    if target_da.coords["lat"].ndim == 1 and target_da.coords["lon"].ndim == 1:
        target_da = target_da.swap_dims({"i": "lat", "j": "lon"})

    # Add metadata to the coordinates
    target_da.coords["lat"].attrs["units"] = "degrees_north"
    target_da.coords["lat"].attrs["standard_name"] = "latitude"
    target_da.coords["lon"].attrs["units"] = "degrees_east"
    target_da.coords["lon"].attrs["standard_name"] = "longitude"
    target_da.coords["lon"].attrs["axis"] = "X"
    target_da.coords["lat"].attrs["axis"] = "Y"

    # Copy attributes from the original
    target_da.attrs = source_data.attrs

    # Clean CDI gridtype (which can lead to issues with CDO interpretation)
    if target_da.attrs.get('CDI_grid_type'):
        del target_da.attrs['CDI_grid_type']

    # Now rename to the original coordinate names
    # target_da = target_da.rename({"lat": source_lat.name, "lon": source_lon.name})

    return target_da


class Regridder(object):
    """Set up the regridding operation

    Supply either both ``source_grid`` and ``dest_grid`` or just ``weights``.

    For large grids you may wish to pre-calculate the weights using
    ESMF_RegridWeightGen, if not supplied ``weights`` will be calculated from
    ``source_grid`` and ``dest_grid`` using CDO's genbil function.

    Weights may be pre-computed by an external program, or created using
    :func:`cdo_generate_weights` or :func:`esmf_generate_weights`

    Args:
        source_grid (:class:`coecms.grid.Grid` or :class:`xarray.DataArray`): Source grid / sample dataset
        target_grid (:class:`coecms.grid.Grid` or :class:`xarray.DataArray`): Target grid / sample dataset
        weights (:class:`xarray.Dataset`): Pre-computed interpolation weights
        vert_coord (str): Name of the vertical coordinate.
                          If provided, 3D weights are generated (default: None)
        method (str): Method to use for interpolation (default: 'con')
        space_dims (list): list of dimensions to interpolate (default: None)
        transpose (bool): transpose the output so that the vertical coordinate is
                          just before other spatial coords (dafault: True)
    """

    def __init__(self, source_grid=None, target_grid=None, weights=None,
                 method='con', space_dims=None, vert_coord=None, transpose=True,
                 cdo='cdo'):

        if (source_grid is None or target_grid is None) and (weights is None):
            raise ValueError(
                "Either weights or source_grid/target_grid must be supplied"
            )

        self.transpose = transpose

        # Is there already a weights file?
        if weights is not None:
            if not isinstance(weights, xarray.Dataset):
                self.weights = xarray.open_mfdataset(weights)
            else:
                self.weights = weights

            if not vert_coord:
                self.vert_coord = find_vert_coords(self.weights)
            else:
                self.vert_coord = vert_coord
        else:

            # Check if there is a vertical coordinate for 3d oceanic data
            if not vert_coord:
                self.vert_coord = find_vert_coords(source_grid)
            else:
                self.vert_coord = vert_coord

            # Generate the weights with CDO
            self.weights = cdo_generate_weights(source_grid, target_grid, method=method,
                                                vert_coord=self.vert_coord, cdo=cdo)

        if self.vert_coord:
            self.weights_matrix = compute_weights_matrix3d(self.weights, self.vert_coord)
        else:
            self.weights_matrix = compute_weights_matrix(self.weights)

        # this section is used to create a target mask initializing the CDO weights (both 2d and 3d)
        if "dst_grid_masked" in self.weights.variables:  # has a destination mask been precomputed?
            self.masked = self.weights.dst_grid_masked.data  # ok, let's use it
        else:
            # compute the destination mask now
            self.weights = mask_weights(self.weights, self.weights_matrix, self.vert_coord)
            self.masked = check_mask(self.weights, self.vert_coord)

        self.space_dims = space_dims

    def regrid(self, source_data):
        """Regrid ``source_data`` to match the target grid

        Args:
            source_data (:class:`xarray.DataArray` or xarray.Dataset): Source
            variable

        Returns:
            :class:`xarray.DataArray` or xarray.Dataset with a regridded
            version of the source variable
        """

        if isinstance(source_data, xarray.Dataset):

            # apply the regridder on each DataArray
            out = source_data.map(self.regrid_array, keep_attrs=True)

            # clean from degenerated variables
            degen_vars = [var for var in out.data_vars if out[var].dims == ()]
            return out.drop_vars(degen_vars)

        elif isinstance(source_data, xarray.DataArray):

            return self.regrid_array(source_data)

        else:
            sys.exit('The object provided is not a Xarray object!')

    def regrid_array(self, source_data):
        """Regridding selection through 2d and 3d arrays"""

        if (self.vert_coord and self.vert_coord in source_data.coords):
            # if this is a 3D we specified the vertical coord and it has it
            return self.regrid3d(source_data)
        else:
            return self.regrid2d(source_data)

    def regrid3d(self, source_data):
        """Regrid ``source_data`` to match the target grid - 3D version

        Args:
            source_data (:class:`xarray.DataArray`): Source
            variable

        Returns:
            :class:`xarray.DataArray` with a regridded
            version of the source variable
        """

        loggy.info('3D DataArray access!')

        # CDO 2.2.0 fix
        if "numLinks" in self.weights.dims:
            links_dim = "numLinks"
        else:
            links_dim = "num_links"

        # this is necessary to remove lev-bounds, temporary hack since they should
        # be treated in a smarter way
        if ("bnds" in source_data.name or "bounds" in source_data.name):
            return source_data

        data3d_list = []
        for lev in range(0, source_data.coords[self.vert_coord].values.size):
            xa = source_data.isel(**{self.vert_coord: lev})
            wa = self.weights.isel(**{self.vert_coord: lev})
            nl = wa.link_length.values
            wa = wa.isel(**{links_dim: slice(0, nl)})
            wm = self.weights_matrix[lev]
            mm = self.masked[lev]
            data3d_list.append(apply_weights(
                xa, wa, weights_matrix=wm,
                masked=mm, space_dims=self.space_dims)
            )
        data3d = xarray.concat(data3d_list, dim=self.vert_coord)

        if self.transpose:
            # Make sure that the vertical dimension is just before the spatial ones
            if self.space_dims is None:
                space_dims = default_space_dims
            else:
                space_dims = self.space_dims
            dims = list(data3d.dims)
            index = min([i for i, s in enumerate(dims) if s in space_dims])
            dimst = dims[1:index] + [dims[0]] + dims[index:]
            data3d = data3d.transpose(*dimst)

            return data3d
        else:
            sys.exit('Cannot process this source data, are you sure it is an xarray?')

    def regrid2d(self, source_data):
        """Regrid ``source_data`` to match the target grid, 2D version

        Args:
            source_data (:class:`xarray.DataArray`): Source
            variable

        Returns:
            :class:`xarray.DataArray` with a regridded
            version of the source variable
        """
        loggy.info('2D DataArray access!')
        return apply_weights(
            source_data, self.weights, weights_matrix=self.weights_matrix,
            masked=self.masked, space_dims=self.space_dims
        )


def regrid(source_data, target_grid=None, weights=None, vert_coord=None, transpose=True, cdo='cdo'):
    """
    A simple regrid. Inefficient if you are regridding more than one dataset
    to the target grid because it re-generates the weights each time you call
    the function.

    To save the weights use :class:`Regridder`.

    Args:
        source_data (:class:`xarray.DataArray`): Source variable
        target_grid (:class:`coecms.grid.Grid` or :class:`xarray.DataArray`): Target grid / sample variable
        vert_coord (str): Name of the vertical coordinate.
                          If provided, 3D weights are generated (default: None)
        weights (:class:`xarray.Dataset`): Pre-computed interpolation weights
        transpose (bool): If True, transpose the output so that the vertical
                          coordinate is just before the other spatial coordinates (default: True)

        cdo (path): path of cdo executable ["cdo"]
    Returns:
        :class:`xarray.DataArray` with a regridded version of the source variable
    """

    regridder = Regridder(source_data, target_grid=target_grid, weights=weights,
                          vert_coord=vert_coord, cdo=cdo, transpose=transpose)
    return regridder.regrid(source_data)


# def combine_2d_to_3d(array_list, dim_name, dim_values):
#     """
#     Function to combine a list of 2D xarrays into a 3D one adding a vertical coordinate lev
#     """
#     new_array = [x.assign_coords({dim_name: d}) for x, d in zip(array_list, dim_values)]
#     return xarray.concat(new_array, dim_name)<|MERGE_RESOLUTION|>--- conflicted
+++ resolved
@@ -50,11 +50,7 @@
 
 # default spatial dimensions and vertical coordinates
 default_space_dims = ['i', 'j', 'x', 'y', 'lon', 'lat', 'longitude', 'latitude',
-<<<<<<< HEAD
-                      'cell', 'cells', 'ncells', 'values', 'value', 'nod2', 'pix']
-=======
                      'cell', 'cells', 'ncells', 'values', 'value', 'nod2', 'pix', 'elem']
->>>>>>> a623bb90
 
 
 def apply_weights(source_data, weights, weights_matrix=None, masked=True, space_dims=None):
