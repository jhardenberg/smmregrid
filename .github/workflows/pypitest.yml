# This workflow will install Python dependencies using Mamba, run tests and lint with a single version of Python

name: pypi-test

on:
  workflow_dispatch:
  schedule:
    - cron: "0 3 * * 1" #run every Tuesday night at 2AM UTC

permissions:
  contents: read

jobs:
  mamba-test:
    runs-on: ubuntu-latest
    strategy:
      fail-fast: false
      matrix:
        python-version: ["3.8", "3.9", "3.10", "3.11", "3.12"]
        #python-version: ["3.10"]
    defaults:
      run:
        shell: bash -el {0}
    steps:
    - uses: actions/checkout@v4
    - name: provision-with-micromamba
      uses: mamba-org/setup-micromamba@v2
      with:
        environment-file: environment.yml
        environment-name: smmregrid
        cache-downloads: true
        cache-environment: false
        condarc: |
          channels:
            - conda-forge
<<<<<<< HEAD
        create-args: |
            python=${{ matrix.python-version }}
=======
        create-args: >-
          python=${{ matrix.python-version }}
>>>>>>> 844b77fe
    - name: Install smmregrid
      run: |
        # install package
        python -m pip install smmregrid
    - name: Test with pytest
      run: |
        python -m pytest<|MERGE_RESOLUTION|>--- conflicted
+++ resolved
@@ -33,13 +33,8 @@
         condarc: |
           channels:
             - conda-forge
-<<<<<<< HEAD
-        create-args: |
-            python=${{ matrix.python-version }}
-=======
         create-args: >-
           python=${{ matrix.python-version }}
->>>>>>> 844b77fe
     - name: Install smmregrid
       run: |
         # install package
